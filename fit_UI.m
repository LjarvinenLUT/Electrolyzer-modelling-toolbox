--- conflicted
+++ resolved
@@ -1,5 +1,3 @@
-<<<<<<< HEAD
-
 
 function fit_param = fit_UI(func_handle,Voltage,Current,varargin)
 
@@ -10,49 +8,38 @@
 addRequired(parser,'Voltage',@(x) isnumeric(x))
 addRequired(parser,'Current',@(x) isnumeric(x))
 addParameter(parser,'method',defaultMethod,@(x) ischar(x)||isstring(x))
-=======
-function fit_param = fit_UI(func_handle,Voltage,Current)
-
-coefficients = getFunctionArguments(func_handle);
-[lower, upper, start] = getArgumentLimits(coefficients, Voltage, Current);
-
-fo = fitoptions('Method','NonlinearLeastSquares',...
-    'Lower',lower,...
-    'Upper',upper,...
-    'StartPoint',start);
-
-fitfun = fittype(func_handle,...
-    'dependent','Voltage',...
-    'coefficients',coefficients,...
-    'independent','Current',...
-    'options',fo);
->>>>>>> f6cf54dc
 
 parse(parser,func_handle,Voltage,Current,varargin{:});
 
-<<<<<<< HEAD
 method = upper(string(parser.Results.method));
 
+
+%% Get coefficients and their limits
+coefficients = getFunctionArguments(func_handle);
+[lower, upper, start] = getArgumentLimits(coefficients, Voltage, Current);
+	
+	
 switch method
     
     case "NLLSE" % Non-Linear Least Squares Error regression approach
         % weight beginning and end
         x = (0:length(Current)-1)';
         weights = exp(x).^(-5/length(x)) + exp(x-x(end)).^(5/length(x));
+
         
         fo = fitoptions('Method','NonlinearLeastSquares',...
-            'Lower',[1e-10,0,0,max(Current)],...
-            'Upper',[1,1,Inf,Inf],...
-            'StartPoint',[1e-6 0.5 1 max(Current)+1],...
+			'Lower',lower,...
+			'Upper',upper,...
+			'StartPoint',start,...
             'Weights',weights,...
             'MaxIter',1500,...
             'Display','notify');
         
         fitfun = fittype(func_handle,...
-            'dependent','Voltage',...
-            'coefficients',{'j0','alpha','r','jL'},...
-            'independent','Current',...
-            'options',fo);
+			'dependent','Voltage',...
+			'coefficients',coefficients,...
+			'independent','Current',...
+			'options',fo);
         
         [fitted_curve,gof] = fit(Current,Voltage,fitfun);
         
@@ -61,7 +48,8 @@
       
     case "PS" % Particle swarm approach
 
-        
+        % Not functional
+		
         fun = @(x) sum((func_handle(x(1),x(2),x(3),x(4),Current)-Voltage).^2);
         nvars = 4;
         lb = [1e-10,0,0,max(Current)];
@@ -72,9 +60,7 @@
         [fit_param,fval,exitflag,output] = particleswarm(fun,nvars,lb,ub,options);
         
 end
-=======
-coeff_values = coeffvalues(fitted_curve);
->>>>>>> f6cf54dc
+
 
 % Use map to store fitting parameters can be referenced by name
 % Example: fit_param('j0')
